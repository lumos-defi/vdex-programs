--- conflicted
+++ resolved
@@ -9,11 +9,9 @@
 pub mod utils;
 
 use dex::*;
-<<<<<<< HEAD
 use pool::*;
-=======
 use user::*;
->>>>>>> a5c54965
+
 
 declare_id!("2aJZ6AufDU5NRzXLg5Ww4S4Nf2tx7xZDQD6he2gjsKyq");
 
